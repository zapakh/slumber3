--- conflicted
+++ resolved
@@ -187,13 +187,8 @@
             "base_url": base_url,
             "format": format if format is not None else "json",
             "append_slash": append_slash,
-<<<<<<< HEAD
-            "session": requests.session(auth=auth) if session is None else session,
+            "session": session,
             "serializer": serializer,
-=======
-            "session": session,
-            "serializer": s,
->>>>>>> 86f55dc5
         }
 
         # Do some Checks for Required Values
